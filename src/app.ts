import _ from 'lodash';
import * as acuparse from './acuparse/api';
import * as radiotherm from './radiothermostat/api';
import { logError, msgLogger, statLogger, getSettings, ISettings, saveSettings, ITPLinkFanSetting } from './settings';
import { FanMode, FanState, ThermostatMode, ThermostatState } from './radiothermostat/types';
import columnify from 'columnify';
import { SmartPlug, PlugState } from './tplink/api';
import { ThermoStatFanData } from './radiothermostat/dataAccessors';
import { ITower } from './acuparse/types';

/**
 * Sets the thermostat fan mode.
 *
 * @param inFanMode New fan mode
 */
async function setThermostatFanMode (inFanMode: FanMode) {
  statLogger.info(`Changing fan mode to ${FanMode[inFanMode]}`);
  await radiotherm.setFanMode(inFanMode);
}

/**
 * Changes the office fan state, re-uses the RadioThermostat constants for fan state.
 *
 * @param plug Office plug object
 * @param inFanState Fan state to set on the office fan.
 */
async function setPlugState (plug: SmartPlug, inFanState: PlugState) {
  statLogger.info(`Changing ${plug.name} mode to ${PlugState[inFanState]}`);
  await plug.setPlugState(inFanState);
}

/**
 * Runs code that prints out the current thermostat state, and determines if the fan state should be changed.
 *
 * @param settings Script settings
 * @param officeTemperature Current office temperature
 */
async function checkAndSetThermostat (settings: ISettings, officeTemperature: number) {
  // Lookup the thermostat state.
  const tstat = await radiotherm.getThermostatState();
  msgLogger.info(`Current thermostat mode: ${ThermostatMode[tstat.tmode]}`);
  msgLogger.info(`Current thermostat state: ${ThermostatState[tstat.tstate]}`);
  msgLogger.info(`Current cool setpoint:\t${tstat.t_cool ?? '<disabled>'}`);
  msgLogger.info(`Current temperature:\t${tstat.temp}`);
  msgLogger.info(`Fan mode ${FanMode[tstat.fmode]}`);
  msgLogger.info(`Fan state ${FanState[tstat.fstate]}`);

  if (!(await ThermoStatFanData.checkForDeviation())) {
    if (tstat.tmode === ThermostatMode.Cool) {
      const tempDiff = _.round(officeTemperature - (tstat.t_cool ?? officeTemperature), 2);
      msgLogger.info(`Currently office is ${tempDiff} warmer than the setpoint`);

      // Check & set the whole house fan
      if (tempDiff >= settings.radioTherm.temperatureDiff) {
        if (tstat.fmode !== FanMode.On) {
          await setThermostatFanMode(FanMode.On);
        } else {
          msgLogger.info(`No changes needed to fan state. Leaving fan set to ${FanMode[tstat.fmode]}`);
        }
      } else if (tstat.fmode !== FanMode.Circulate) {
        await setThermostatFanMode(FanMode.Circulate);
      } else {
        msgLogger.info(`No changes needed to house fan state. Leaving fan set to ${FanMode[tstat.fmode]}`);
      }
    }
  } else {
    msgLogger.info(`Fan mode is currently overridden to ${FanMode[tstat.fmode]} for the next ${await ThermoStatFanData.getRemainingDeviationMinutes()} minutes.`);
  }
}

/**
 * Checks the conditions that are relevant to the fans state, and toggles the state accordingly
 *
 * @param fanSetting - Settings that tell us about the fan
 */
async function checkAndSetFanState (fanSetting: ITPLinkFanSetting) {
  const fanPlug = new SmartPlug(fanSetting.address, fanSetting.name);

  const plugAlias = await fanPlug.searchByName();

  // Ensure we were able to find the plug...
  if (plugAlias === null) {
    msgLogger.error(`Failed to connect to ${fanSetting.name} at ${fanSetting.address}. Cannot check & set fan state.`);
  } else {
    // Check to see if the plug is at a different IP address than we have saved in the settings...
    if (fanPlug.address !== fanSetting.address) {
      msgLogger.info(`Updating ${fanSetting.name} IP address to ${fanPlug.address}.`);
      fanSetting.address = fanPlug.address;
    }

    // Continue with checking & setting the fan state.
    if (!(await fanPlug.checkForDeviation())) {
      const fanState = await fanPlug.getState();

      // We need to find the temperatures we are working with.
      const insideTower = await acuparse.getTower(fanSetting.insideSourceID);

      let outsideTower: ITower | null = null;
      if (fanSetting.outsideSourceID.length > 0) {
        outsideTower = await acuparse.getTower(fanSetting.outsideSourceID);
      }

      const outsideTempF = outsideTower?.tempF ?? 0;

      if (insideTower.tempF >= fanSetting.tempThreshold && insideTower.tempF > outsideTempF) {
        if (fanState === PlugState.Off) {
          await setPlugState(fanPlug, PlugState.On);
        } else {
          msgLogger.info(`No changes needed to ${fanSetting.name} state. Leaving fan set to ${PlugState[fanState]}`);
        }
      } else if (fanState === PlugState.On) {
        await setPlugState(fanPlug, PlugState.Off);
      } else {
        msgLogger.info(`No changes needed to ${fanSetting.name} state. Leaving fan set to ${PlugState[fanState]}`);
      }
    } else {
      msgLogger.info(`${fanSetting.name} fan is currently overridden to ${PlugState[await fanPlug.getState()]} for the next ${await fanPlug.getRemainingDeviationMinutes()} minutes`);
    }
  }
}

/**
 * Runs the process of checking temperatures, and seeing if we should change the fan state.
 *
 * @param settings Script settings
 */
async function runScript (settings: ISettings) {
  acuparse.Settings.apiHost = settings.acuparse.hostname;
  radiotherm.Settings.apiHost = settings.radioTherm.hostname;

  // Print out some general temperature data from around the house
  const office = await acuparse.getTower(settings.acuparse.officeTowerID);
  const dining = await acuparse.getTower(settings.acuparse.diningTowerID);
  const bedroom = await acuparse.getTower(settings.acuparse.bedroomTowerID);
  const outside = await acuparse.getTower(settings.tplink.houseFan.outsideSourceID);

  const outputData = [office, dining, bedroom, outside];
  msgLogger.info('\n' + columnify(outputData, {
    columns: ['name', 'tempF', 'lastUpdated'],
    config: {
      lastUpdated: {
        dataTransform: (data: string) => (new Date(data)).toLocaleString()
      }
    }
  }));

  const officeTemperature = office.tempF;

  // Check to see what we should do with regards to the above info.
  try {
    await checkAndSetThermostat(settings, officeTemperature);
  } catch (err) {
    logError('Failed to check or set thermostat state.', err);
  }

  try {
    await checkAndSetFanState(settings.tplink.officeFan);
  } catch (err) {
    logError('Failed to check or set office fan state.', err);
  }

  try {
<<<<<<< HEAD
    await checkAndSetFanState(settings.tplink.houseFan)
    await checkAndSetFanState(settings.tplink.boxFan)
  } catch (err: unknown) {
    logError('Failed to check or set house fan state.', err)
=======
    await checkAndSetFanState(settings.tplink.houseFan);
    await checkAndSetFanState(settings.tplink.boxFan);
  } catch (err) {
    logError('Failed to check or set house fan state.', err);
>>>>>>> f5bb67e7
  }
  // Check & set the office fan.
}

// Kicks off the process & handles any errors.
getSettings()
  .then((settings) => runScript(settings))
  .then(() => saveSettings())
  .catch((err) => {
    msgLogger.error(err);
  });<|MERGE_RESOLUTION|>--- conflicted
+++ resolved
@@ -1,12 +1,12 @@
-import _ from 'lodash';
-import * as acuparse from './acuparse/api';
-import * as radiotherm from './radiothermostat/api';
-import { logError, msgLogger, statLogger, getSettings, ISettings, saveSettings, ITPLinkFanSetting } from './settings';
-import { FanMode, FanState, ThermostatMode, ThermostatState } from './radiothermostat/types';
-import columnify from 'columnify';
-import { SmartPlug, PlugState } from './tplink/api';
-import { ThermoStatFanData } from './radiothermostat/dataAccessors';
-import { ITower } from './acuparse/types';
+import _ from 'lodash'
+import * as acuparse from './acuparse/api'
+import * as radiotherm from './radiothermostat/api'
+import { logError, msgLogger, statLogger, getSettings, ISettings, saveSettings, ITPLinkFanSetting } from './settings'
+import { FanMode, FanState, ThermostatMode, ThermostatState } from './radiothermostat/types'
+import columnify from 'columnify'
+import { SmartPlug, PlugState } from './tplink/api'
+import { ThermoStatFanData } from './radiothermostat/dataAccessors'
+import { ITower } from './acuparse/types'
 
 /**
  * Sets the thermostat fan mode.
@@ -14,8 +14,8 @@
  * @param inFanMode New fan mode
  */
 async function setThermostatFanMode (inFanMode: FanMode) {
-  statLogger.info(`Changing fan mode to ${FanMode[inFanMode]}`);
-  await radiotherm.setFanMode(inFanMode);
+  statLogger.info(`Changing fan mode to ${FanMode[inFanMode]}`)
+  await radiotherm.setFanMode(inFanMode)
 }
 
 /**
@@ -25,8 +25,8 @@
  * @param inFanState Fan state to set on the office fan.
  */
 async function setPlugState (plug: SmartPlug, inFanState: PlugState) {
-  statLogger.info(`Changing ${plug.name} mode to ${PlugState[inFanState]}`);
-  await plug.setPlugState(inFanState);
+  statLogger.info(`Changing ${plug.name} mode to ${PlugState[inFanState]}`)
+  await plug.setPlugState(inFanState)
 }
 
 /**
@@ -37,84 +37,79 @@
  */
 async function checkAndSetThermostat (settings: ISettings, officeTemperature: number) {
   // Lookup the thermostat state.
-  const tstat = await radiotherm.getThermostatState();
-  msgLogger.info(`Current thermostat mode: ${ThermostatMode[tstat.tmode]}`);
-  msgLogger.info(`Current thermostat state: ${ThermostatState[tstat.tstate]}`);
-  msgLogger.info(`Current cool setpoint:\t${tstat.t_cool ?? '<disabled>'}`);
-  msgLogger.info(`Current temperature:\t${tstat.temp}`);
-  msgLogger.info(`Fan mode ${FanMode[tstat.fmode]}`);
-  msgLogger.info(`Fan state ${FanState[tstat.fstate]}`);
+  const tstat = await radiotherm.getThermostatState()
+  msgLogger.info(`Current thermostat mode: ${ThermostatMode[tstat.tmode]}`)
+  msgLogger.info(`Current thermostat state: ${ThermostatState[tstat.tstate]}`)
+  msgLogger.info(`Current cool setpoint:\t${tstat.t_cool ?? '<disabled>'}`)
+  msgLogger.info(`Current temperature:\t${tstat.temp}`)
+  msgLogger.info(`Fan mode ${FanMode[tstat.fmode]}`)
+  msgLogger.info(`Fan state ${FanState[tstat.fstate]}`)
 
   if (!(await ThermoStatFanData.checkForDeviation())) {
     if (tstat.tmode === ThermostatMode.Cool) {
-      const tempDiff = _.round(officeTemperature - (tstat.t_cool ?? officeTemperature), 2);
-      msgLogger.info(`Currently office is ${tempDiff} warmer than the setpoint`);
+      const tempDiff = _.round(officeTemperature - (tstat.t_cool ?? officeTemperature), 2)
+      msgLogger.info(`Currently office is ${tempDiff} warmer than the setpoint`)
 
       // Check & set the whole house fan
       if (tempDiff >= settings.radioTherm.temperatureDiff) {
         if (tstat.fmode !== FanMode.On) {
-          await setThermostatFanMode(FanMode.On);
+          await setThermostatFanMode(FanMode.On)
         } else {
-          msgLogger.info(`No changes needed to fan state. Leaving fan set to ${FanMode[tstat.fmode]}`);
+          msgLogger.info(`No changes needed to fan state. Leaving fan set to ${FanMode[tstat.fmode]}`)
         }
       } else if (tstat.fmode !== FanMode.Circulate) {
-        await setThermostatFanMode(FanMode.Circulate);
+        await setThermostatFanMode(FanMode.Circulate)
       } else {
-        msgLogger.info(`No changes needed to house fan state. Leaving fan set to ${FanMode[tstat.fmode]}`);
+        msgLogger.info(`No changes needed to house fan state. Leaving fan set to ${FanMode[tstat.fmode]}`)
       }
     }
   } else {
-    msgLogger.info(`Fan mode is currently overridden to ${FanMode[tstat.fmode]} for the next ${await ThermoStatFanData.getRemainingDeviationMinutes()} minutes.`);
+    msgLogger.info(`Fan mode is currently overridden to ${FanMode[tstat.fmode]} for the next ${await ThermoStatFanData.getRemainingDeviationMinutes()} minutes.`)
   }
 }
 
-/**
- * Checks the conditions that are relevant to the fans state, and toggles the state accordingly
- *
- * @param fanSetting - Settings that tell us about the fan
- */
 async function checkAndSetFanState (fanSetting: ITPLinkFanSetting) {
-  const fanPlug = new SmartPlug(fanSetting.address, fanSetting.name);
+  const fanPlug = new SmartPlug(fanSetting.address, fanSetting.name)
 
-  const plugAlias = await fanPlug.searchByName();
+  const plugAlias = await fanPlug.searchByName()
 
   // Ensure we were able to find the plug...
   if (plugAlias === null) {
-    msgLogger.error(`Failed to connect to ${fanSetting.name} at ${fanSetting.address}. Cannot check & set fan state.`);
+    msgLogger.error(`Failed to connect to ${fanSetting.name} at ${fanSetting.address}. Cannot check & set fan state.`)
   } else {
     // Check to see if the plug is at a different IP address than we have saved in the settings...
     if (fanPlug.address !== fanSetting.address) {
-      msgLogger.info(`Updating ${fanSetting.name} IP address to ${fanPlug.address}.`);
-      fanSetting.address = fanPlug.address;
+      msgLogger.info(`Updating ${fanSetting.name} IP address to ${fanPlug.address}.`)
+      fanSetting.address = fanPlug.address
     }
 
     // Continue with checking & setting the fan state.
     if (!(await fanPlug.checkForDeviation())) {
-      const fanState = await fanPlug.getState();
+      const fanState = await fanPlug.getState()
 
       // We need to find the temperatures we are working with.
-      const insideTower = await acuparse.getTower(fanSetting.insideSourceID);
+      const insideTower = await acuparse.getTower(fanSetting.insideSourceID)
 
-      let outsideTower: ITower | null = null;
+      let outsideTower = <null|ITower>null
       if (fanSetting.outsideSourceID.length > 0) {
-        outsideTower = await acuparse.getTower(fanSetting.outsideSourceID);
+        outsideTower = await acuparse.getTower(fanSetting.outsideSourceID)
       }
 
-      const outsideTempF = outsideTower?.tempF ?? 0;
+      const outsideTempF = outsideTower?.tempF ?? 999999
 
       if (insideTower.tempF >= fanSetting.tempThreshold && insideTower.tempF > outsideTempF) {
         if (fanState === PlugState.Off) {
-          await setPlugState(fanPlug, PlugState.On);
+          await setPlugState(fanPlug, PlugState.On)
         } else {
-          msgLogger.info(`No changes needed to ${fanSetting.name} state. Leaving fan set to ${PlugState[fanState]}`);
+          msgLogger.info(`No changes needed to ${fanSetting.name} state. Leaving fan set to ${PlugState[fanState]}`)
         }
       } else if (fanState === PlugState.On) {
-        await setPlugState(fanPlug, PlugState.Off);
+        await setPlugState(fanPlug, PlugState.Off)
       } else {
-        msgLogger.info(`No changes needed to ${fanSetting.name} state. Leaving fan set to ${PlugState[fanState]}`);
+        msgLogger.info(`No changes needed to ${fanSetting.name} state. Leaving fan set to ${PlugState[fanState]}`)
       }
     } else {
-      msgLogger.info(`${fanSetting.name} fan is currently overridden to ${PlugState[await fanPlug.getState()]} for the next ${await fanPlug.getRemainingDeviationMinutes()} minutes`);
+      msgLogger.info(`${fanSetting.name} fan is currently overridden to ${PlugState[await fanPlug.getState()]} for the next ${await fanPlug.getRemainingDeviationMinutes()} minutes`)
     }
   }
 }
@@ -125,16 +120,16 @@
  * @param settings Script settings
  */
 async function runScript (settings: ISettings) {
-  acuparse.Settings.apiHost = settings.acuparse.hostname;
-  radiotherm.Settings.apiHost = settings.radioTherm.hostname;
+  acuparse.Settings.apiHost = settings.acuparse.hostname
+  radiotherm.Settings.apiHost = settings.radioTherm.hostname
 
   // Print out some general temperature data from around the house
-  const office = await acuparse.getTower(settings.acuparse.officeTowerID);
-  const dining = await acuparse.getTower(settings.acuparse.diningTowerID);
-  const bedroom = await acuparse.getTower(settings.acuparse.bedroomTowerID);
-  const outside = await acuparse.getTower(settings.tplink.houseFan.outsideSourceID);
+  const office = await acuparse.getTower(settings.acuparse.officeTowerID)
+  const dining = await acuparse.getTower(settings.acuparse.diningTowerID)
+  const bedroom = await acuparse.getTower(settings.acuparse.bedroomTowerID)
+  const outside = await acuparse.getTower(settings.tplink.houseFan.outsideSourceID)
 
-  const outputData = [office, dining, bedroom, outside];
+  const outputData = [office, dining, bedroom, outside]
   msgLogger.info('\n' + columnify(outputData, {
     columns: ['name', 'tempF', 'lastUpdated'],
     config: {
@@ -142,35 +137,28 @@
         dataTransform: (data: string) => (new Date(data)).toLocaleString()
       }
     }
-  }));
+  }))
 
-  const officeTemperature = office.tempF;
+  const officeTemperature = office.tempF
 
   // Check to see what we should do with regards to the above info.
   try {
-    await checkAndSetThermostat(settings, officeTemperature);
+    await checkAndSetThermostat(settings, officeTemperature)
   } catch (err) {
-    logError('Failed to check or set thermostat state.', err);
+    logError('Failed to check or set thermostat state.', err)
   }
 
   try {
-    await checkAndSetFanState(settings.tplink.officeFan);
+    await checkAndSetFanState(settings.tplink.officeFan)
   } catch (err) {
-    logError('Failed to check or set office fan state.', err);
+    logError('Failed to check or set office fan state.', err)
   }
 
   try {
-<<<<<<< HEAD
-    await checkAndSetFanState(settings.tplink.houseFan)
-    await checkAndSetFanState(settings.tplink.boxFan)
-  } catch (err: unknown) {
-    logError('Failed to check or set house fan state.', err)
-=======
     await checkAndSetFanState(settings.tplink.houseFan);
     await checkAndSetFanState(settings.tplink.boxFan);
-  } catch (err) {
+  } catch (err: unknown) {
     logError('Failed to check or set house fan state.', err);
->>>>>>> f5bb67e7
   }
   // Check & set the office fan.
 }
@@ -180,5 +168,5 @@
   .then((settings) => runScript(settings))
   .then(() => saveSettings())
   .catch((err) => {
-    msgLogger.error(err);
-  });+    msgLogger.error(err)
+  })